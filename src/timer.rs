use core::time::Duration;
use core::u32;

use void::Void;

use hal::timer::{CountDown, Periodic};
use nb::{Error, Result};
use nrf51::{TIMER0, TIMER1, TIMER2};

pub struct Timer<TIM> {
    timer: TIM,
}

macro_rules! timer {
    ($($TIM:ty),+) => {
        $(
            impl Timer<$TIM> {
                pub fn new(timer: $TIM) -> Self {
                    // 32bits @ 1MHz == max delay of ~1 hour 11 minutes
                    timer.bitmode.write(|w| w.bitmode()._32bit());
                    timer.prescaler.write(|w| unsafe { w.prescaler().bits(4) });
                    timer.intenset.write(|w| w.compare0().set());
                    timer.shorts.write(|w| w.compare0_clear().enabled());

                    Timer { timer: timer }
                }
            }

            impl CountDown for Timer<$TIM> {
                type Time = Duration;

                fn start<T>(&mut self, count: T)
                where
                    T: Into<Self::Time>,
                {
                    let duration = count.into();
                    assert!(duration.as_secs() < ((u32::MAX - duration.subsec_micros()) / 1_000_000) as u64);

                    let us = (duration.as_secs() as u32) * 1_000_000 + duration.subsec_micros();
                    self.timer.cc[0].write(|w| unsafe { w.bits(us) });

                    self.timer.events_compare[0].reset();
                    self.timer.tasks_clear.write(|w| unsafe { w.bits(1) });
                    self.timer.tasks_start.write(|w| unsafe { w.bits(1) });
                }

                fn wait(&mut self) -> Result<(), Void> {
                    if self.timer.events_compare[0].read().bits() == 1 {
                        self.timer.events_compare[0].reset();
                        Ok(())
                    } else {
                        Err(Error::WouldBlock)
                    }
                }
            }

<<<<<<< HEAD
impl CountDown for Timer {
    type Time = Duration;

    fn start<T>(&mut self, count: T)
    where
        T: Into<Self::Time>,
    {
        let duration = count.into();
        assert!(duration.as_secs() < u64::from((u32::MAX - duration.subsec_micros()) / 1_000_000));

        let us = (duration.as_secs() as u32) * 1_000_000 + duration.subsec_micros();
        self.0.cc[0].write(|w| unsafe { w.bits(us) });

        self.0.events_compare[0].reset();
        self.0.tasks_clear.write(|w| unsafe { w.bits(1) });
        self.0.tasks_start.write(|w| unsafe { w.bits(1) });
    }

    fn wait(&mut self) -> Result<(), Void> {
        if self.0.events_compare[0].read().bits() == 1 {
            self.0.events_compare[0].reset();
            Ok(())
        } else {
            Err(Error::WouldBlock)
        }
    }
=======
            impl Periodic for Timer<$TIM> {}
        )+
    };
>>>>>>> 2554f1de
}

timer!{
    TIMER0,
    TIMER1,
    TIMER2
}<|MERGE_RESOLUTION|>--- conflicted
+++ resolved
@@ -54,38 +54,9 @@
                 }
             }
 
-<<<<<<< HEAD
-impl CountDown for Timer {
-    type Time = Duration;
-
-    fn start<T>(&mut self, count: T)
-    where
-        T: Into<Self::Time>,
-    {
-        let duration = count.into();
-        assert!(duration.as_secs() < u64::from((u32::MAX - duration.subsec_micros()) / 1_000_000));
-
-        let us = (duration.as_secs() as u32) * 1_000_000 + duration.subsec_micros();
-        self.0.cc[0].write(|w| unsafe { w.bits(us) });
-
-        self.0.events_compare[0].reset();
-        self.0.tasks_clear.write(|w| unsafe { w.bits(1) });
-        self.0.tasks_start.write(|w| unsafe { w.bits(1) });
-    }
-
-    fn wait(&mut self) -> Result<(), Void> {
-        if self.0.events_compare[0].read().bits() == 1 {
-            self.0.events_compare[0].reset();
-            Ok(())
-        } else {
-            Err(Error::WouldBlock)
-        }
-    }
-=======
             impl Periodic for Timer<$TIM> {}
         )+
     };
->>>>>>> 2554f1de
 }
 
 timer!{
